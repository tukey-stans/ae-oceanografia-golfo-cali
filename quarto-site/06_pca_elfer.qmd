## Analisis del Efecto de las Fases **ENSO** en **TSM** y **Chl a**

### Distribucion de las muestras segun Fase **ENSO**

Utilizando todas las muestras validas para **TSM** y **Chl a** a a lo largo del periodo completo (**1981-2018**), y generando histogramas de frecuencia y densidad, uno para cada fase **ENSO** (Neutro, Niña y Niño), es posible destacar los siguientes puntos:

* La distribución de la **TSM** muestra una forma bimodal, con un pico alrededor de los 18–20 grados y otro en los 30 °C. Podria deberse a los cambios entre estaciones frías y cálidas, con alguna aportacion de las fases **ENSO**.
* En eventos Niño las **TSM** tienden a valores más altos, mientras que en eventos Niña se observan ligeros desplazamientos hacia valores más bajos.
* Para la **Chl a**, la distribución tiene sesgo hacia la derecha, con alta frecuencia en valores bajos. Los eventos Niña presentan niveles de **Chl a** un poco mayores en comparación con eventos Neutro y Niño. Esto podria significar una mayor presencia en temperaturas frías.
* A pesar de existir diferencias visuales en la distribución, la separación entre curvas no es muy grande, lo que podria sugerir que **ENSO** influye más no tiene un efecto directo o contundente en la variabilidad de **TSM** y **Chl a**.

<<<<<<< HEAD
![Histogramas](img/elfer/fig0.png)
=======
![hist](img/lfmm/fig0.png)
>>>>>>> fc21bbc8

Es entonces que podriamos inferir que las fases **ENSO** sí inducen desplazamientos en las distribuciones de **TSM** y **Chl a**, aunque los efectos varían en magnitud y dirección, dependiendo de la variable analizada.

### Fases **ENSO** a lo largo del tiempo en el Golfo de California

Antes de analizar el efecto de las fases **ENSO** en **TSM** y **Chl a** respecto a distintos intervalos de tiempo, se considero podria resultar interesante visualizar los periodos que abarca cada una de las fases a lo largo de los años incluidos en los datos. Para ello se representaron barras con resolución de mes a mes, donde podemos visualizar aproximadamente cuando comenzó una nueva fase y su duración.

<<<<<<< HEAD
![alt text](img/elfer/fig1.png)
=======
![lollipop](img/lfmm/fig1.png)
>>>>>>> fc21bbc8

Es notorio como se han tenido multiples periodos para cada una de las fases **ENSO**, predominando los periodos neutros.

Los periodos de fase Neutra suelen alcanzar mayores duraciones, de aproximadamente 2 años, solo competido por un periodo de fase Niña entre 1998 y 2001, el resto para Niña y Niño suelen estar por debajo del anio y medio de duración.

### Desviacion para **TSM** y **Chl a** respecto a la Media y Varianza Media por agrupamientos temporales y espaciales

De acorde a los objetivos específicos del proyecto, se optó por agrupar los datos por distintos criterios temporales y espaciales.

Los grupos fueron:

* Interanual (Temporal - Comparativa entre años)
* Intraanual (Temporal - Comparativa por meses del anio)
* Estacional (Temporal - Comparativa por las 4 estaciones climatologicas del anio)
* Por Estacion de Medicion - (Espacial - Comparativas por las 17 estaciones de medicion ubicadas en el Golfo de California)

A continuacion se muestra una figura que contiene dos graficos de paleta para cada grupo. Cada gráfico contiene la información tanto de la **TSM** como de **Chl a**, sin embargo la diferencia reside en que el gráfico ubicado en la parte superior muestra la desviacion respecto a la Media de los valores propios de cada variable, mientras que el gráfico de la parte inferior muestra la desviacion respecto a la Media de la Varianza para cada variable.

<<<<<<< HEAD
![alt text](img/elfer/fig2.png)
=======
![boxplots1](img/lfmm/fig2.png)
>>>>>>> fc21bbc8

Observaciones por cada grupo:

* Interanual:
    * Se ven desviaciones negativas de la **TSM** en años con eventos Niña (1989 o 1999), haciendos sentido baja de **temperatura** usual de esta fase.
    * Durante eventos Niño (1997 o 2015), las desviaciones de **TSM** son en su mayoria positivas, indicando un incremento de **temperatura** significativo.
    * La **Chl a** tiene puntos de mayor variabilidad, pero disminuye en eventos Niño.

* Intraanual:
    * Los meses de verano (jul-sept) muestran desviaciones positivas más notorias en la **TSM**, concordando con el ciclo estacional y ademas podría estar acentuado en algunas instancias por eventos Niño.
    * La **Chl a** muestra desviaciones negativas durante la segunda mitad del año, lo que podría relacionarse al incremento en la **TSM**.
    * La **TSM** responde en mayor medida al ciclo estacional, **Chl a** muestra un comportamiento menos lineal o proporcional.

* Estacional:
    * Verano muestra las mayoria de las desviaciones positivas de la **TSM**.
    * Primavera e invierno muestran desviaciones negativas en **Chl a** (menos calor y luz?)
    * El otoño es interesante puesto que mientras la **TSM** se mantiene estable, la **Chl a** tiene mayor dispersión. Esto podria indicar la presencia de factores que no estamos contemplando.

* Por Estacion de Medicion:
    * La desviación de la **TSM** tiene diferencias entre estaciones, aunque reducidas. La distribucion parece ser más amplia en estaciones cercanas al norte.
    * Las estaciones de medicion al norte del Golfo muestran mayor variabilidad en **Chl a** (geografia ?).
    * Esto sugiere que la variabilidad entre estaciones de medicion para la **Chl a** es más marcada que para la **TSM**.

### Variacion en distribucion en relacion a tiempo y estaciones

Sabemos que la distribucion de los datos varia al categorizar por fase **ENSO**, y tambien se identificaron algunos patrones de cambio con los graficos de paleta.

Un proximo paso logico es analizar el cambio en la distribucion de los datos agrupados nuevamente por fase **ENSO**, pero a traves de los grupos espacio-temporales que estamos trabajando.

<<<<<<< HEAD
![alt text](img/elfer/fig3.png)
=======
![boxplots2](img/lfmm/fig3.png)
>>>>>>> fc21bbc8

En este conjunto de graficos de caja podemos observar que:

* La **Chl a** presenta una gran cantidad de valores extremos y outliers, especialmente durante eventos Neutro. Esto podria significar que hay otros factores que sobresalen cuando no hay eventos Niño o Niña.
* La comparación por mes refuerza el efecto del ciclo anual sobre el aumento en la **media** de la **TSM**, con valores consistentemente mayores en verano y otoño, mientras que **Chl a** parece tener un efecto de reducir la variabilidad en ese mismo periodo.
* Al verlo por estaciones de medicion observamos que tanto la **media** de la **TSM** como de la **Chl a** varian dependiendo la estacion, pero responden a las fases **ENSO** de forma variada y sin un efecto dramatico.

### Distribucion de las muestras segun Fase **ENSO**

En pasos previos, se profundizo un poco y se logro una mejor idea del comportamiento de las variables de la **TSM** y los niveles de Chla versus fases **ENSO**. Ahora bien, resulta interesante dar otro vistazo macro, agrupando el total de las muestras de ambas variables por grupo espacio-temporal y por fase **ENSO** en graficos de caja.

<<<<<<< HEAD
![alt text](img/elfer/fig4.png)
=======
![boxplots3](img/lfmm/fig4.png)
>>>>>>> fc21bbc8

Aqui se puede observar como:

* Los gráficos de caja permiten confirmar que el efecto de las fases **ENSO** es más notorio en **TSM**, con eventos Niña mostrando valores consistentemente más bajos.
* La **Chl a** no presenta diferencias tan marcadas entre fases **ENSO** en la mayoría de agrupaciones.
* La única excepción estadísticamente relevante es el caso de la **TSM** por estación de medición, donde se obtuvo un p-valor de 0.0488 (**ANOVA**), sugiriendo diferencias significativas entre fases.

Como se menciona en el ultimo punto, ademas de los graficos, se realizaron analisis de **varianza**: **ANOVA** (parametrico) y **Kruskal-Wallis** (no parametrico). Los resultados se encuentran ubicados debajo del titulo de cada gráfico.

Es claro inspeccionando visualmente y en los **p-valores** resultantes de los analisis, que en la mayoria de los escenarios no existe una **varianza** notoria entre las medias de cada agrupación por fase **ENSO**. La excepcion es el caso de la **TSM** al agrupar los datos por estacion de medicion, y por fase **ENSO**.

Ahi se observa como los eventos Niña si aparentan una **media** más baja que el resto. Y los **p-valores** son muy cercanos al 0.05, de manera que hemos de ir nuevamente de lo general a lo particular, y validar los supuestos del **ANOVA**, de manera que determinemos la validez de lo observado.

### Pruebas - Validacion de Supuestos para **ANOVA**

#### Prueba de **Shapiro-Wilk** (**Normalidad**)

**Shapiro-Wilk**: W = 0.955, p = 0.0512

El valor de p = 0.0512 indica que no se puede rechazar la hipótesis nula de normalidad de los residuales al 95 % de confianza, aunque se encuentra justo en el límite. Esto sugiere que la distribución es aproximadamente normal, pero se debe complementar con visualizaciones.

El Q-Q plot muestra que los residuales se alinean bien con la línea de referencia, reforzando la validez del supuesto de normalidad.

<<<<<<< HEAD
![alt text](img/elfer/fig6.png)
=======
![qqplot](img/lfmm/fig6.png)
>>>>>>> fc21bbc8

#### Prueba de **Levene** (**Homocedasticidad**)

**Levene**: W = 0.295, p = 0.7460

El valor p = 0.7460 en la prueba de **Levene** indica que no hay evidencia suficiente para afirmar que las varianzas son distintas entre grupos, por lo tanto se asume homocedasticidad.

El gráfico de **residuos** vs. valores ajustados no evidencia patrón alguno ni heterocedasticidad, lo que respalda la validez del modelo **ANOVA**.

<<<<<<< HEAD
![alt text](img/elfer/fig7.png)
=======
![levplot](img/lfmm/fig7.png)
>>>>>>> fc21bbc8

En conjunto, los supuestos del **ANOVA** se cumplen de manera razonable, generando mayor confianza al resultado encontrado en la **TSM** por estación de medicion versus fase **ENSO**.

### Pruebas con Analisis de Componentes Principales (**PCA**)

El análisis **PCA** para cada una de las agrupaciones espacio-temporales que hemos estado manejando revela que las dos primeras componentes explican entre 90–95 % de la **varianza** en la mayoría de los casos. Esto podria representar una alta capacidad de resumir la variabilidad.

Aunque no se observa una separación clara entre fases **ENSO**, si es posible apreciar una agrupación parcial de eventos Niño y eventos Niña hacia valores positivos y negativos del PC2, respectivamente.

<<<<<<< HEAD
![alt text](img/elfer/fig5.png)
=======
![pca](img/lfmm/fig5.png)
>>>>>>> fc21bbc8

Esto podria sugerir que el **ENSO** tiene un **impacto** multivariado, pero que dicho **impacto** puede estar enmascarado por factores verse favorecida con variables adicionales (geograficas, climaticas, etc.).

### Adicional - Repeticion de Pruebas Eliminando Estaciones de Medicion 12, 13 y 14

Se optó por realizar una prueba adicional con el caso estadisticamente significativo de **TSM** en Estaciones de Mediciones con fases **ENSO**. Se obtuvieron los siguientes resultados:

<<<<<<< HEAD
![alt text](img/elfer/fig8.png)
=======
![noestrep](img/lfmm/fig8.png)
>>>>>>> fc21bbc8

Podemos ver que a pesar de la eliminacion de estaciones, este caso sigue resaltando, pues ahora inclusive se redujeron más los **p-valores** para los analisis de **varianza** **ANOVA** y Kruskall-Wallis.

Esto sugiere que el efecto de las fases **ENSO** puede ser distinto en distintas zonas del Golfo de California, en este caso el evento Niña mostrando mayor influencia en las estaciones de medicion del norte.
<|MERGE_RESOLUTION|>--- conflicted
+++ resolved
@@ -1,173 +1,137 @@
-## Analisis del Efecto de las Fases **ENSO** en **TSM** y **Chl a**
-
-### Distribucion de las muestras segun Fase **ENSO**
-
-Utilizando todas las muestras validas para **TSM** y **Chl a** a a lo largo del periodo completo (**1981-2018**), y generando histogramas de frecuencia y densidad, uno para cada fase **ENSO** (Neutro, Niña y Niño), es posible destacar los siguientes puntos:
-
-* La distribución de la **TSM** muestra una forma bimodal, con un pico alrededor de los 18–20 grados y otro en los 30 °C. Podria deberse a los cambios entre estaciones frías y cálidas, con alguna aportacion de las fases **ENSO**.
-* En eventos Niño las **TSM** tienden a valores más altos, mientras que en eventos Niña se observan ligeros desplazamientos hacia valores más bajos.
-* Para la **Chl a**, la distribución tiene sesgo hacia la derecha, con alta frecuencia en valores bajos. Los eventos Niña presentan niveles de **Chl a** un poco mayores en comparación con eventos Neutro y Niño. Esto podria significar una mayor presencia en temperaturas frías.
-* A pesar de existir diferencias visuales en la distribución, la separación entre curvas no es muy grande, lo que podria sugerir que **ENSO** influye más no tiene un efecto directo o contundente en la variabilidad de **TSM** y **Chl a**.
-
-<<<<<<< HEAD
-![Histogramas](img/elfer/fig0.png)
-=======
-![hist](img/lfmm/fig0.png)
->>>>>>> fc21bbc8
-
-Es entonces que podriamos inferir que las fases **ENSO** sí inducen desplazamientos en las distribuciones de **TSM** y **Chl a**, aunque los efectos varían en magnitud y dirección, dependiendo de la variable analizada.
-
-### Fases **ENSO** a lo largo del tiempo en el Golfo de California
-
-Antes de analizar el efecto de las fases **ENSO** en **TSM** y **Chl a** respecto a distintos intervalos de tiempo, se considero podria resultar interesante visualizar los periodos que abarca cada una de las fases a lo largo de los años incluidos en los datos. Para ello se representaron barras con resolución de mes a mes, donde podemos visualizar aproximadamente cuando comenzó una nueva fase y su duración.
-
-<<<<<<< HEAD
-![alt text](img/elfer/fig1.png)
-=======
-![lollipop](img/lfmm/fig1.png)
->>>>>>> fc21bbc8
-
-Es notorio como se han tenido multiples periodos para cada una de las fases **ENSO**, predominando los periodos neutros.
-
-Los periodos de fase Neutra suelen alcanzar mayores duraciones, de aproximadamente 2 años, solo competido por un periodo de fase Niña entre 1998 y 2001, el resto para Niña y Niño suelen estar por debajo del anio y medio de duración.
-
-### Desviacion para **TSM** y **Chl a** respecto a la Media y Varianza Media por agrupamientos temporales y espaciales
-
-De acorde a los objetivos específicos del proyecto, se optó por agrupar los datos por distintos criterios temporales y espaciales.
-
-Los grupos fueron:
-
-* Interanual (Temporal - Comparativa entre años)
-* Intraanual (Temporal - Comparativa por meses del anio)
-* Estacional (Temporal - Comparativa por las 4 estaciones climatologicas del anio)
-* Por Estacion de Medicion - (Espacial - Comparativas por las 17 estaciones de medicion ubicadas en el Golfo de California)
-
-A continuacion se muestra una figura que contiene dos graficos de paleta para cada grupo. Cada gráfico contiene la información tanto de la **TSM** como de **Chl a**, sin embargo la diferencia reside en que el gráfico ubicado en la parte superior muestra la desviacion respecto a la Media de los valores propios de cada variable, mientras que el gráfico de la parte inferior muestra la desviacion respecto a la Media de la Varianza para cada variable.
-
-<<<<<<< HEAD
-![alt text](img/elfer/fig2.png)
-=======
-![boxplots1](img/lfmm/fig2.png)
->>>>>>> fc21bbc8
-
-Observaciones por cada grupo:
-
-* Interanual:
-    * Se ven desviaciones negativas de la **TSM** en años con eventos Niña (1989 o 1999), haciendos sentido baja de **temperatura** usual de esta fase.
-    * Durante eventos Niño (1997 o 2015), las desviaciones de **TSM** son en su mayoria positivas, indicando un incremento de **temperatura** significativo.
-    * La **Chl a** tiene puntos de mayor variabilidad, pero disminuye en eventos Niño.
-
-* Intraanual:
-    * Los meses de verano (jul-sept) muestran desviaciones positivas más notorias en la **TSM**, concordando con el ciclo estacional y ademas podría estar acentuado en algunas instancias por eventos Niño.
-    * La **Chl a** muestra desviaciones negativas durante la segunda mitad del año, lo que podría relacionarse al incremento en la **TSM**.
-    * La **TSM** responde en mayor medida al ciclo estacional, **Chl a** muestra un comportamiento menos lineal o proporcional.
-
-* Estacional:
-    * Verano muestra las mayoria de las desviaciones positivas de la **TSM**.
-    * Primavera e invierno muestran desviaciones negativas en **Chl a** (menos calor y luz?)
-    * El otoño es interesante puesto que mientras la **TSM** se mantiene estable, la **Chl a** tiene mayor dispersión. Esto podria indicar la presencia de factores que no estamos contemplando.
-
-* Por Estacion de Medicion:
-    * La desviación de la **TSM** tiene diferencias entre estaciones, aunque reducidas. La distribucion parece ser más amplia en estaciones cercanas al norte.
-    * Las estaciones de medicion al norte del Golfo muestran mayor variabilidad en **Chl a** (geografia ?).
-    * Esto sugiere que la variabilidad entre estaciones de medicion para la **Chl a** es más marcada que para la **TSM**.
-
-### Variacion en distribucion en relacion a tiempo y estaciones
-
-Sabemos que la distribucion de los datos varia al categorizar por fase **ENSO**, y tambien se identificaron algunos patrones de cambio con los graficos de paleta.
-
-Un proximo paso logico es analizar el cambio en la distribucion de los datos agrupados nuevamente por fase **ENSO**, pero a traves de los grupos espacio-temporales que estamos trabajando.
-
-<<<<<<< HEAD
-![alt text](img/elfer/fig3.png)
-=======
-![boxplots2](img/lfmm/fig3.png)
->>>>>>> fc21bbc8
-
-En este conjunto de graficos de caja podemos observar que:
-
-* La **Chl a** presenta una gran cantidad de valores extremos y outliers, especialmente durante eventos Neutro. Esto podria significar que hay otros factores que sobresalen cuando no hay eventos Niño o Niña.
-* La comparación por mes refuerza el efecto del ciclo anual sobre el aumento en la **media** de la **TSM**, con valores consistentemente mayores en verano y otoño, mientras que **Chl a** parece tener un efecto de reducir la variabilidad en ese mismo periodo.
-* Al verlo por estaciones de medicion observamos que tanto la **media** de la **TSM** como de la **Chl a** varian dependiendo la estacion, pero responden a las fases **ENSO** de forma variada y sin un efecto dramatico.
-
-### Distribucion de las muestras segun Fase **ENSO**
-
-En pasos previos, se profundizo un poco y se logro una mejor idea del comportamiento de las variables de la **TSM** y los niveles de Chla versus fases **ENSO**. Ahora bien, resulta interesante dar otro vistazo macro, agrupando el total de las muestras de ambas variables por grupo espacio-temporal y por fase **ENSO** en graficos de caja.
-
-<<<<<<< HEAD
-![alt text](img/elfer/fig4.png)
-=======
-![boxplots3](img/lfmm/fig4.png)
->>>>>>> fc21bbc8
-
-Aqui se puede observar como:
-
-* Los gráficos de caja permiten confirmar que el efecto de las fases **ENSO** es más notorio en **TSM**, con eventos Niña mostrando valores consistentemente más bajos.
-* La **Chl a** no presenta diferencias tan marcadas entre fases **ENSO** en la mayoría de agrupaciones.
-* La única excepción estadísticamente relevante es el caso de la **TSM** por estación de medición, donde se obtuvo un p-valor de 0.0488 (**ANOVA**), sugiriendo diferencias significativas entre fases.
-
-Como se menciona en el ultimo punto, ademas de los graficos, se realizaron analisis de **varianza**: **ANOVA** (parametrico) y **Kruskal-Wallis** (no parametrico). Los resultados se encuentran ubicados debajo del titulo de cada gráfico.
-
-Es claro inspeccionando visualmente y en los **p-valores** resultantes de los analisis, que en la mayoria de los escenarios no existe una **varianza** notoria entre las medias de cada agrupación por fase **ENSO**. La excepcion es el caso de la **TSM** al agrupar los datos por estacion de medicion, y por fase **ENSO**.
-
-Ahi se observa como los eventos Niña si aparentan una **media** más baja que el resto. Y los **p-valores** son muy cercanos al 0.05, de manera que hemos de ir nuevamente de lo general a lo particular, y validar los supuestos del **ANOVA**, de manera que determinemos la validez de lo observado.
-
-### Pruebas - Validacion de Supuestos para **ANOVA**
-
-#### Prueba de **Shapiro-Wilk** (**Normalidad**)
-
-**Shapiro-Wilk**: W = 0.955, p = 0.0512
-
-El valor de p = 0.0512 indica que no se puede rechazar la hipótesis nula de normalidad de los residuales al 95 % de confianza, aunque se encuentra justo en el límite. Esto sugiere que la distribución es aproximadamente normal, pero se debe complementar con visualizaciones.
-
-El Q-Q plot muestra que los residuales se alinean bien con la línea de referencia, reforzando la validez del supuesto de normalidad.
-
-<<<<<<< HEAD
-![alt text](img/elfer/fig6.png)
-=======
-![qqplot](img/lfmm/fig6.png)
->>>>>>> fc21bbc8
-
-#### Prueba de **Levene** (**Homocedasticidad**)
-
-**Levene**: W = 0.295, p = 0.7460
-
-El valor p = 0.7460 en la prueba de **Levene** indica que no hay evidencia suficiente para afirmar que las varianzas son distintas entre grupos, por lo tanto se asume homocedasticidad.
-
-El gráfico de **residuos** vs. valores ajustados no evidencia patrón alguno ni heterocedasticidad, lo que respalda la validez del modelo **ANOVA**.
-
-<<<<<<< HEAD
-![alt text](img/elfer/fig7.png)
-=======
-![levplot](img/lfmm/fig7.png)
->>>>>>> fc21bbc8
-
-En conjunto, los supuestos del **ANOVA** se cumplen de manera razonable, generando mayor confianza al resultado encontrado en la **TSM** por estación de medicion versus fase **ENSO**.
-
-### Pruebas con Analisis de Componentes Principales (**PCA**)
-
-El análisis **PCA** para cada una de las agrupaciones espacio-temporales que hemos estado manejando revela que las dos primeras componentes explican entre 90–95 % de la **varianza** en la mayoría de los casos. Esto podria representar una alta capacidad de resumir la variabilidad.
-
-Aunque no se observa una separación clara entre fases **ENSO**, si es posible apreciar una agrupación parcial de eventos Niño y eventos Niña hacia valores positivos y negativos del PC2, respectivamente.
-
-<<<<<<< HEAD
-![alt text](img/elfer/fig5.png)
-=======
-![pca](img/lfmm/fig5.png)
->>>>>>> fc21bbc8
-
-Esto podria sugerir que el **ENSO** tiene un **impacto** multivariado, pero que dicho **impacto** puede estar enmascarado por factores verse favorecida con variables adicionales (geograficas, climaticas, etc.).
-
-### Adicional - Repeticion de Pruebas Eliminando Estaciones de Medicion 12, 13 y 14
-
-Se optó por realizar una prueba adicional con el caso estadisticamente significativo de **TSM** en Estaciones de Mediciones con fases **ENSO**. Se obtuvieron los siguientes resultados:
-
-<<<<<<< HEAD
-![alt text](img/elfer/fig8.png)
-=======
-![noestrep](img/lfmm/fig8.png)
->>>>>>> fc21bbc8
-
-Podemos ver que a pesar de la eliminacion de estaciones, este caso sigue resaltando, pues ahora inclusive se redujeron más los **p-valores** para los analisis de **varianza** **ANOVA** y Kruskall-Wallis.
-
-Esto sugiere que el efecto de las fases **ENSO** puede ser distinto en distintas zonas del Golfo de California, en este caso el evento Niña mostrando mayor influencia en las estaciones de medicion del norte.
+## Analisis del Efecto de las Fases **ENSO** en **TSM** y **Chl a**
+
+### Distribucion de las muestras segun Fase **ENSO**
+
+Utilizando todas las muestras validas para **TSM** y **Chl a** a a lo largo del periodo completo (**1981-2018**), y generando histogramas de frecuencia y densidad, uno para cada fase **ENSO** (Neutro, Niña y Niño), es posible destacar los siguientes puntos:
+
+* La distribución de la **TSM** muestra una forma bimodal, con un pico alrededor de los 18–20 grados y otro en los 30 °C. Podria deberse a los cambios entre estaciones frías y cálidas, con alguna aportacion de las fases **ENSO**.
+* En eventos Niño las **TSM** tienden a valores más altos, mientras que en eventos Niña se observan ligeros desplazamientos hacia valores más bajos.
+* Para la **Chl a**, la distribución tiene sesgo hacia la derecha, con alta frecuencia en valores bajos. Los eventos Niña presentan niveles de **Chl a** un poco mayores en comparación con eventos Neutro y Niño. Esto podria significar una mayor presencia en temperaturas frías.
+* A pesar de existir diferencias visuales en la distribución, la separación entre curvas no es muy grande, lo que podria sugerir que **ENSO** influye más no tiene un efecto directo o contundente en la variabilidad de **TSM** y **Chl a**.
+
+![hist](img/lfmm/fig0.png)
+
+Es entonces que podriamos inferir que las fases **ENSO** sí inducen desplazamientos en las distribuciones de **TSM** y **Chl a**, aunque los efectos varían en magnitud y dirección, dependiendo de la variable analizada.
+
+### Fases **ENSO** a lo largo del tiempo en el Golfo de California
+
+Antes de analizar el efecto de las fases **ENSO** en **TSM** y **Chl a** respecto a distintos intervalos de tiempo, se considero podria resultar interesante visualizar los periodos que abarca cada una de las fases a lo largo de los años incluidos en los datos. Para ello se representaron barras con resolución de mes a mes, donde podemos visualizar aproximadamente cuando comenzó una nueva fase y su duración.
+
+![lollipop](img/lfmm/fig1.png)
+
+Es notorio como se han tenido multiples periodos para cada una de las fases **ENSO**, predominando los periodos neutros.
+
+Los periodos de fase Neutra suelen alcanzar mayores duraciones, de aproximadamente 2 años, solo competido por un periodo de fase Niña entre 1998 y 2001, el resto para Niña y Niño suelen estar por debajo del anio y medio de duración.
+
+### Desviacion para **TSM** y **Chl a** respecto a la Media y Varianza Media por agrupamientos temporales y espaciales
+
+De acorde a los objetivos específicos del proyecto, se optó por agrupar los datos por distintos criterios temporales y espaciales.
+
+Los grupos fueron:
+
+* Interanual (Temporal - Comparativa entre años)
+* Intraanual (Temporal - Comparativa por meses del anio)
+* Estacional (Temporal - Comparativa por las 4 estaciones climatologicas del anio)
+* Por Estacion de Medicion - (Espacial - Comparativas por las 17 estaciones de medicion ubicadas en el Golfo de California)
+
+A continuacion se muestra una figura que contiene dos graficos de paleta para cada grupo. Cada gráfico contiene la información tanto de la **TSM** como de **Chl a**, sin embargo la diferencia reside en que el gráfico ubicado en la parte superior muestra la desviacion respecto a la Media de los valores propios de cada variable, mientras que el gráfico de la parte inferior muestra la desviacion respecto a la Media de la Varianza para cada variable.
+
+![boxplots1](img/lfmm/fig2.png)
+
+Observaciones por cada grupo:
+
+* Interanual:
+    * Se ven desviaciones negativas de la **TSM** en años con eventos Niña (1989 o 1999), haciendos sentido baja de **temperatura** usual de esta fase.
+    * Durante eventos Niño (1997 o 2015), las desviaciones de **TSM** son en su mayoria positivas, indicando un incremento de **temperatura** significativo.
+    * La **Chl a** tiene puntos de mayor variabilidad, pero disminuye en eventos Niño.
+
+* Intraanual:
+    * Los meses de verano (jul-sept) muestran desviaciones positivas más notorias en la **TSM**, concordando con el ciclo estacional y ademas podría estar acentuado en algunas instancias por eventos Niño.
+    * La **Chl a** muestra desviaciones negativas durante la segunda mitad del año, lo que podría relacionarse al incremento en la **TSM**.
+    * La **TSM** responde en mayor medida al ciclo estacional, **Chl a** muestra un comportamiento menos lineal o proporcional.
+
+* Estacional:
+    * Verano muestra las mayoria de las desviaciones positivas de la **TSM**.
+    * Primavera e invierno muestran desviaciones negativas en **Chl a** (menos calor y luz?)
+    * El otoño es interesante puesto que mientras la **TSM** se mantiene estable, la **Chl a** tiene mayor dispersión. Esto podria indicar la presencia de factores que no estamos contemplando.
+
+* Por Estacion de Medicion:
+    * La desviación de la **TSM** tiene diferencias entre estaciones, aunque reducidas. La distribucion parece ser más amplia en estaciones cercanas al norte.
+    * Las estaciones de medicion al norte del Golfo muestran mayor variabilidad en **Chl a** (geografia ?).
+    * Esto sugiere que la variabilidad entre estaciones de medicion para la **Chl a** es más marcada que para la **TSM**.
+
+### Variacion en distribucion en relacion a tiempo y estaciones
+
+Sabemos que la distribucion de los datos varia al categorizar por fase **ENSO**, y tambien se identificaron algunos patrones de cambio con los graficos de paleta.
+
+Un proximo paso logico es analizar el cambio en la distribucion de los datos agrupados nuevamente por fase **ENSO**, pero a traves de los grupos espacio-temporales que estamos trabajando.
+
+![boxplots2](img/lfmm/fig3.png)
+
+En este conjunto de graficos de caja podemos observar que:
+
+* La **Chl a** presenta una gran cantidad de valores extremos y outliers, especialmente durante eventos Neutro. Esto podria significar que hay otros factores que sobresalen cuando no hay eventos Niño o Niña.
+* La comparación por mes refuerza el efecto del ciclo anual sobre el aumento en la **media** de la **TSM**, con valores consistentemente mayores en verano y otoño, mientras que **Chl a** parece tener un efecto de reducir la variabilidad en ese mismo periodo.
+* Al verlo por estaciones de medicion observamos que tanto la **media** de la **TSM** como de la **Chl a** varian dependiendo la estacion, pero responden a las fases **ENSO** de forma variada y sin un efecto dramatico.
+
+### Distribucion de las muestras segun Fase **ENSO**
+
+En pasos previos, se profundizo un poco y se logro una mejor idea del comportamiento de las variables de la **TSM** y los niveles de Chla versus fases **ENSO**. Ahora bien, resulta interesante dar otro vistazo macro, agrupando el total de las muestras de ambas variables por grupo espacio-temporal y por fase **ENSO** en graficos de caja.
+
+![boxplots3](img/lfmm/fig4.png)
+
+Aqui se puede observar como:
+
+* Los gráficos de caja permiten confirmar que el efecto de las fases **ENSO** es más notorio en **TSM**, con eventos Niña mostrando valores consistentemente más bajos.
+* La **Chl a** no presenta diferencias tan marcadas entre fases **ENSO** en la mayoría de agrupaciones.
+* La única excepción estadísticamente relevante es el caso de la **TSM** por estación de medición, donde se obtuvo un p-valor de 0.0488 (**ANOVA**), sugiriendo diferencias significativas entre fases.
+
+Como se menciona en el ultimo punto, ademas de los graficos, se realizaron analisis de **varianza**: **ANOVA** (parametrico) y **Kruskal-Wallis** (no parametrico). Los resultados se encuentran ubicados debajo del titulo de cada gráfico.
+
+Es claro inspeccionando visualmente y en los **p-valores** resultantes de los analisis, que en la mayoria de los escenarios no existe una **varianza** notoria entre las medias de cada agrupación por fase **ENSO**. La excepcion es el caso de la **TSM** al agrupar los datos por estacion de medicion, y por fase **ENSO**.
+
+Ahi se observa como los eventos Niña si aparentan una **media** más baja que el resto. Y los **p-valores** son muy cercanos al 0.05, de manera que hemos de ir nuevamente de lo general a lo particular, y validar los supuestos del **ANOVA**, de manera que determinemos la validez de lo observado.
+
+### Pruebas - Validacion de Supuestos para **ANOVA**
+
+#### Prueba de **Shapiro-Wilk** (**Normalidad**)
+
+**Shapiro-Wilk**: W = 0.955, p = 0.0512
+
+El valor de p = 0.0512 indica que no se puede rechazar la hipótesis nula de normalidad de los residuales al 95 % de confianza, aunque se encuentra justo en el límite. Esto sugiere que la distribución es aproximadamente normal, pero se debe complementar con visualizaciones.
+
+El Q-Q plot muestra que los residuales se alinean bien con la línea de referencia, reforzando la validez del supuesto de normalidad.
+
+![qqplot](img/lfmm/fig6.png)
+
+#### Prueba de **Levene** (**Homocedasticidad**)
+
+**Levene**: W = 0.295, p = 0.7460
+
+El valor p = 0.7460 en la prueba de **Levene** indica que no hay evidencia suficiente para afirmar que las varianzas son distintas entre grupos, por lo tanto se asume homocedasticidad.
+
+El gráfico de **residuos** vs. valores ajustados no evidencia patrón alguno ni heterocedasticidad, lo que respalda la validez del modelo **ANOVA**.
+
+![levplot](img/lfmm/fig7.png)
+
+En conjunto, los supuestos del **ANOVA** se cumplen de manera razonable, generando mayor confianza al resultado encontrado en la **TSM** por estación de medicion versus fase **ENSO**.
+
+### Pruebas con Analisis de Componentes Principales (**PCA**)
+
+El análisis **PCA** para cada una de las agrupaciones espacio-temporales que hemos estado manejando revela que las dos primeras componentes explican entre 90–95 % de la **varianza** en la mayoría de los casos. Esto podria representar una alta capacidad de resumir la variabilidad.
+
+Aunque no se observa una separación clara entre fases **ENSO**, si es posible apreciar una agrupación parcial de eventos Niño y eventos Niña hacia valores positivos y negativos del PC2, respectivamente.
+
+![pca](img/lfmm/fig5.png)
+
+Esto podria sugerir que el **ENSO** tiene un **impacto** multivariado, pero que dicho **impacto** puede estar enmascarado por factores verse favorecida con variables adicionales (geograficas, climaticas, etc.).
+
+### Adicional - Repeticion de Pruebas Eliminando Estaciones de Medicion 12, 13 y 14
+
+Se optó por realizar una prueba adicional con el caso estadisticamente significativo de **TSM** en Estaciones de Mediciones con fases **ENSO**. Se obtuvieron los siguientes resultados:
+
+![noestrep](img/lfmm/fig8.png)
+
+Podemos ver que a pesar de la eliminacion de estaciones, este caso sigue resaltando, pues ahora inclusive se redujeron más los **p-valores** para los analisis de **varianza** **ANOVA** y Kruskall-Wallis.
+
+Esto sugiere que el efecto de las fases **ENSO** puede ser distinto en distintas zonas del Golfo de California, en este caso el evento Niña mostrando mayor influencia en las estaciones de medicion del norte.